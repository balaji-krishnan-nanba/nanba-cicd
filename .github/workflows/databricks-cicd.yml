name: Databricks CI/CD Pipeline

on:
  pull_request:
    branches: [main]
    paths-ignore:
      - '**.md'
      - 'docs/**'
  push:
    branches: [main]
    paths-ignore:
      - '**.md'
      - 'docs/**'
  workflow_dispatch:
    inputs:
      environment:
        description: 'Environment to deploy to'
        required: true
        default: 'dev'
        type: choice
        options:
          - dev
          - test
          - prod


jobs:
  validate:
    name: Validate Databricks Bundle
    runs-on: ubuntu-latest
    steps:
      - name: Checkout code
        uses: actions/checkout@v4

      - name: Setup Python
        uses: actions/setup-python@v4
        with:
          python-version: '3.10'

      - name: Install Databricks CLI
        run: |
          curl -fsSL https://raw.githubusercontent.com/databricks/setup-cli/main/install.sh | sh
          echo "/home/runner/.databricks/bin" >> $GITHUB_PATH

      - name: Validate bundle configuration
        working-directory: src
        env:
          DATABRICKS_HOST: ${{ secrets.DATABRICKS_DEV_HOST }}
          DATABRICKS_TOKEN: ${{ secrets.DATABRICKS_DEV_TOKEN }}
        run: |
          databricks bundle validate --target dev

<<<<<<< HEAD
=======
  validate-pr:
    name: Validate PR
    runs-on: ubuntu-latest
    if: github.event_name == 'pull_request'
    steps:
      - name: Checkout code
        uses: actions/checkout@v4

      - name: Setup Python
        uses: actions/setup-python@v4
        with:
          python-version: '3.10'

      - name: Install Databricks CLI
        run: |
          curl -fsSL https://raw.githubusercontent.com/databricks/setup-cli/main/install.sh | sh
          echo "/home/runner/.databricks/bin" >> $GITHUB_PATH

      - name: Validate bundle configuration
        working-directory: src
        env:
          DATABRICKS_HOST: ${{ secrets.DATABRICKS_DEV_HOST }}
          DATABRICKS_TOKEN: ${{ secrets.DATABRICKS_DEV_TOKEN }}
        run: |
          databricks bundle validate --target dev

      - name: Deploy bundle (dry-run)
        working-directory: src
        env:
          DATABRICKS_HOST: ${{ secrets.DATABRICKS_DEV_HOST }}
          DATABRICKS_TOKEN: ${{ secrets.DATABRICKS_DEV_TOKEN }}
        run: |
          echo "Running deployment validation..."
          databricks bundle deploy --target dev \
            --var git_branch="$GITHUB_HEAD_REF" \
            --var git_commit="$GITHUB_SHA" \
            --var git_origin_url="$GITHUB_SERVER_URL/$GITHUB_REPOSITORY" \
            --dry-run || echo "Dry-run mode not supported, proceeding with validation"

      - name: Check bundle resources
        working-directory: src
        env:
          DATABRICKS_HOST: ${{ secrets.DATABRICKS_DEV_HOST }}
          DATABRICKS_TOKEN: ${{ secrets.DATABRICKS_DEV_TOKEN }}
        run: |
          echo "✅ PR validation passed - bundle is valid and deployable"
>>>>>>> 17bb227a

  deploy-dev:
    name: Deploy to Development
    runs-on: ubuntu-latest
    needs: validate
    if: |
      (github.event_name == 'pull_request' && 
       (startsWith(github.head_ref, 'feature/') || 
        startsWith(github.head_ref, 'fix/') || 
        startsWith(github.head_ref, 'chore/'))) ||
      (github.event_name == 'workflow_dispatch' && 
       github.event.inputs.environment == 'dev')
    environment: dev
    steps:
      - name: Checkout code
        uses: actions/checkout@v4

      - name: Setup Python
        uses: actions/setup-python@v4
        with:
          python-version: '3.10'

      - name: Install Databricks CLI
        run: |
          curl -fsSL https://raw.githubusercontent.com/databricks/setup-cli/main/install.sh | sh
          echo "/home/runner/.databricks/bin" >> $GITHUB_PATH

      - name: Deploy to Dev Environment
        working-directory: src
        env:
          DATABRICKS_HOST: ${{ secrets.DATABRICKS_DEV_HOST }}
          DATABRICKS_TOKEN: ${{ secrets.DATABRICKS_DEV_TOKEN }}
        run: |
          databricks bundle deploy --target dev \
            --var git_branch="$GITHUB_REF_NAME" \
            --var git_commit="$GITHUB_SHA" \
            --var git_origin_url="$GITHUB_SERVER_URL/$GITHUB_REPOSITORY"

      - name: Run Dev Tests
        working-directory: src
        env:
          DATABRICKS_HOST: ${{ secrets.DATABRICKS_DEV_HOST }}
          DATABRICKS_TOKEN: ${{ secrets.DATABRICKS_DEV_TOKEN }}
        run: |
          databricks bundle run --target dev validation_job || true

  deploy-test:
    name: Deploy to Test
    runs-on: ubuntu-latest
    needs: validate
    if: |
      (github.event_name == 'push' && github.ref == 'refs/heads/main') ||
      (github.event_name == 'workflow_dispatch' && 
       github.event.inputs.environment == 'test')
    environment: test
    steps:
      - name: Checkout code
        uses: actions/checkout@v4

      - name: Setup Python
        uses: actions/setup-python@v4
        with:
          python-version: '3.10'

      - name: Install Databricks CLI
        run: |
          curl -fsSL https://raw.githubusercontent.com/databricks/setup-cli/main/install.sh | sh
          echo "/home/runner/.databricks/bin" >> $GITHUB_PATH

      - name: Deploy to Test Environment
        working-directory: src
        env:
          DATABRICKS_HOST: ${{ secrets.DATABRICKS_TEST_HOST }}
          DATABRICKS_TOKEN: ${{ secrets.DATABRICKS_TEST_TOKEN }}
        run: |
          databricks bundle deploy --target test \
            --var git_branch="$GITHUB_REF_NAME" \
            --var git_commit="$GITHUB_SHA" \
            --var git_origin_url="$GITHUB_SERVER_URL/$GITHUB_REPOSITORY"

      - name: Run Test Suite
        working-directory: src
        env:
          DATABRICKS_HOST: ${{ secrets.DATABRICKS_TEST_HOST }}
          DATABRICKS_TOKEN: ${{ secrets.DATABRICKS_TEST_TOKEN }}
        run: |
          databricks bundle run --target test test_job || true

  deploy-prod:
    name: Deploy to Production
    runs-on: ubuntu-latest
    needs: deploy-test
    if: |
      (github.event_name == 'workflow_dispatch' && 
       github.event.inputs.environment == 'prod')
    environment: prod
    steps:
      - name: Checkout code
        uses: actions/checkout@v4

      - name: Setup Python
        uses: actions/setup-python@v4
        with:
          python-version: '3.10'

      - name: Install Databricks CLI
        run: |
          curl -fsSL https://raw.githubusercontent.com/databricks/setup-cli/main/install.sh | sh
          echo "/home/runner/.databricks/bin" >> $GITHUB_PATH

      - name: Extract Version Info
        id: version
        run: |
          if [[ $GITHUB_REF == refs/tags/* ]]; then
            VERSION=${GITHUB_REF#refs/tags/}
            echo "version=$VERSION" >> $GITHUB_OUTPUT
            echo "git_tag=$VERSION" >> $GITHUB_OUTPUT
            echo "commit_sha=${GITHUB_SHA:0:8}" >> $GITHUB_OUTPUT
          else
            echo "version=manual-deploy" >> $GITHUB_OUTPUT
            echo "git_tag=manual" >> $GITHUB_OUTPUT
            echo "commit_sha=${GITHUB_SHA:0:8}" >> $GITHUB_OUTPUT
          fi

      - name: Deploy to Production Environment
        working-directory: src
        env:
          DATABRICKS_HOST: ${{ secrets.DATABRICKS_PROD_HOST }}
          DATABRICKS_TOKEN: ${{ secrets.DATABRICKS_PROD_TOKEN }}
          DEPLOYMENT_VERSION: ${{ steps.version.outputs.version }}
          GIT_TAG: ${{ steps.version.outputs.git_tag }}
          COMMIT_SHA: ${{ steps.version.outputs.commit_sha }}
        run: |
          echo "🚀 Deploying to Production"
          echo "Version: $DEPLOYMENT_VERSION"
          echo "Git Tag: $GIT_TAG" 
          echo "Commit: $COMMIT_SHA"
          databricks bundle deploy --target prod \
            --var git_branch="$GITHUB_REF_NAME" \
            --var git_commit="$COMMIT_SHA" \
            --var git_origin_url="$GITHUB_SERVER_URL/$GITHUB_REPOSITORY" \
            --var deployment_version="$DEPLOYMENT_VERSION"

      - name: Run Production Smoke Tests
        working-directory: src
        env:
          DATABRICKS_HOST: ${{ secrets.DATABRICKS_PROD_HOST }}
          DATABRICKS_TOKEN: ${{ secrets.DATABRICKS_PROD_TOKEN }}
        run: |
          databricks bundle run --target prod smoke_test_job || true<|MERGE_RESOLUTION|>--- conflicted
+++ resolved
@@ -50,56 +50,6 @@
         run: |
           databricks bundle validate --target dev
 
-<<<<<<< HEAD
-=======
-  validate-pr:
-    name: Validate PR
-    runs-on: ubuntu-latest
-    if: github.event_name == 'pull_request'
-    steps:
-      - name: Checkout code
-        uses: actions/checkout@v4
-
-      - name: Setup Python
-        uses: actions/setup-python@v4
-        with:
-          python-version: '3.10'
-
-      - name: Install Databricks CLI
-        run: |
-          curl -fsSL https://raw.githubusercontent.com/databricks/setup-cli/main/install.sh | sh
-          echo "/home/runner/.databricks/bin" >> $GITHUB_PATH
-
-      - name: Validate bundle configuration
-        working-directory: src
-        env:
-          DATABRICKS_HOST: ${{ secrets.DATABRICKS_DEV_HOST }}
-          DATABRICKS_TOKEN: ${{ secrets.DATABRICKS_DEV_TOKEN }}
-        run: |
-          databricks bundle validate --target dev
-
-      - name: Deploy bundle (dry-run)
-        working-directory: src
-        env:
-          DATABRICKS_HOST: ${{ secrets.DATABRICKS_DEV_HOST }}
-          DATABRICKS_TOKEN: ${{ secrets.DATABRICKS_DEV_TOKEN }}
-        run: |
-          echo "Running deployment validation..."
-          databricks bundle deploy --target dev \
-            --var git_branch="$GITHUB_HEAD_REF" \
-            --var git_commit="$GITHUB_SHA" \
-            --var git_origin_url="$GITHUB_SERVER_URL/$GITHUB_REPOSITORY" \
-            --dry-run || echo "Dry-run mode not supported, proceeding with validation"
-
-      - name: Check bundle resources
-        working-directory: src
-        env:
-          DATABRICKS_HOST: ${{ secrets.DATABRICKS_DEV_HOST }}
-          DATABRICKS_TOKEN: ${{ secrets.DATABRICKS_DEV_TOKEN }}
-        run: |
-          echo "✅ PR validation passed - bundle is valid and deployable"
->>>>>>> 17bb227a
-
   deploy-dev:
     name: Deploy to Development
     runs-on: ubuntu-latest
