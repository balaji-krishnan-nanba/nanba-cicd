name: Databricks CI/CD Pipeline

on:
  pull_request:
    branches: [main]
    paths-ignore:
      - '**.md'
      - 'docs/**'
  push:
    branches: [main]
    paths-ignore:
      - '**.md'
      - 'docs/**'
    tags:
      - 'v*.*.*'  # Trigger on semantic version tags
  workflow_dispatch:
    inputs:
      environment:
        description: 'Environment to deploy to'
        required: true
        default: 'dev'
        type: choice
        options:
          - dev
          - test
          - prod


jobs:
  validate:
    name: Validate Databricks Bundle
    runs-on: ubuntu-latest
    steps:
      - name: Checkout code
        uses: actions/checkout@v4

      - name: Setup Python
        uses: actions/setup-python@v4
        with:
          python-version: '3.10'

      - name: Install Databricks CLI
        run: |
          curl -fsSL https://raw.githubusercontent.com/databricks/setup-cli/main/install.sh | sh
          echo "/home/runner/.databricks/bin" >> $GITHUB_PATH

      - name: Validate bundle configuration
        working-directory: src
        env:
          DATABRICKS_HOST: ${{ secrets.DATABRICKS_DEV_HOST }}
          DATABRICKS_TOKEN: ${{ secrets.DATABRICKS_DEV_TOKEN }}
        run: |
          databricks bundle validate --target dev

  deploy-dev:
    name: Deploy to Development
    runs-on: ubuntu-latest
    needs: validate
    if: |
      (github.event_name == 'pull_request' && 
       (startsWith(github.head_ref, 'feature/') || 
        startsWith(github.head_ref, 'fix/') || 
        startsWith(github.head_ref, 'chore/'))) ||
      (github.event_name == 'workflow_dispatch' && 
       github.event.inputs.environment == 'dev')
    environment: dev
    steps:
      - name: Checkout code
        uses: actions/checkout@v4

      - name: Setup Python
        uses: actions/setup-python@v4
        with:
          python-version: '3.10'

      - name: Install Databricks CLI
        run: |
          curl -fsSL https://raw.githubusercontent.com/databricks/setup-cli/main/install.sh | sh
          echo "/home/runner/.databricks/bin" >> $GITHUB_PATH

      - name: Deploy to Dev Environment
        working-directory: src
        env:
          DATABRICKS_HOST: ${{ secrets.DATABRICKS_DEV_HOST }}
          DATABRICKS_TOKEN: ${{ secrets.DATABRICKS_DEV_TOKEN }}
        run: |
          databricks bundle deploy --target dev

      - name: Run Dev Tests
        working-directory: src
        env:
          DATABRICKS_HOST: ${{ secrets.DATABRICKS_DEV_HOST }}
          DATABRICKS_TOKEN: ${{ secrets.DATABRICKS_DEV_TOKEN }}
        run: |
          databricks bundle run --target dev validation_job || true

  deploy-test:
    name: Deploy to Test
    runs-on: ubuntu-latest
    needs: validate
    if: |
      (github.event_name == 'workflow_dispatch' && 
       github.event.inputs.environment == 'test')
    environment: test
    steps:
      - name: Checkout code
        uses: actions/checkout@v4

      - name: Setup Python
        uses: actions/setup-python@v4
        with:
          python-version: '3.10'

      - name: Install Databricks CLI
        run: |
          curl -fsSL https://raw.githubusercontent.com/databricks/setup-cli/main/install.sh | sh
          echo "/home/runner/.databricks/bin" >> $GITHUB_PATH

      - name: Deploy to Test Environment
        working-directory: src
        env:
          DATABRICKS_HOST: ${{ secrets.DATABRICKS_TEST_HOST }}
          DATABRICKS_TOKEN: ${{ secrets.DATABRICKS_TEST_TOKEN }}
        run: |
          databricks bundle deploy --target test

      - name: Run Test Suite
        working-directory: src
        env:
          DATABRICKS_HOST: ${{ secrets.DATABRICKS_TEST_HOST }}
          DATABRICKS_TOKEN: ${{ secrets.DATABRICKS_TEST_TOKEN }}
        run: |
          databricks bundle run --target test test_job || true

  deploy-prod:
    name: Deploy to Production
    runs-on: ubuntu-latest
    needs: validate
    if: |
<<<<<<< HEAD
      (github.event_name == 'push' && startsWith(github.ref, 'refs/tags/v')) ||
=======
>>>>>>> 8da92347
      (github.event_name == 'workflow_dispatch' && 
       github.event.inputs.environment == 'prod')
    environment: prod
    steps:
      - name: Checkout code
        uses: actions/checkout@v4

      - name: Setup Python
        uses: actions/setup-python@v4
        with:
          python-version: '3.10'

      - name: Install Databricks CLI
        run: |
          curl -fsSL https://raw.githubusercontent.com/databricks/setup-cli/main/install.sh | sh
          echo "/home/runner/.databricks/bin" >> $GITHUB_PATH

      - name: Extract Version Info
        id: version
        run: |
          if [[ $GITHUB_REF == refs/tags/* ]]; then
            VERSION=${GITHUB_REF#refs/tags/}
            echo "version=$VERSION" >> $GITHUB_OUTPUT
            echo "git_tag=$VERSION" >> $GITHUB_OUTPUT
            echo "commit_sha=${GITHUB_SHA:0:8}" >> $GITHUB_OUTPUT
          else
            echo "version=manual-deploy" >> $GITHUB_OUTPUT
            echo "git_tag=manual" >> $GITHUB_OUTPUT
            echo "commit_sha=${GITHUB_SHA:0:8}" >> $GITHUB_OUTPUT
          fi

      - name: Deploy to Production Environment
        working-directory: src
        env:
          DATABRICKS_HOST: ${{ secrets.DATABRICKS_PROD_HOST }}
          DATABRICKS_TOKEN: ${{ secrets.DATABRICKS_PROD_TOKEN }}
          DEPLOYMENT_VERSION: ${{ steps.version.outputs.version }}
          GIT_TAG: ${{ steps.version.outputs.git_tag }}
          COMMIT_SHA: ${{ steps.version.outputs.commit_sha }}
        run: |
          echo "🚀 Deploying to Production"
          echo "Version: $DEPLOYMENT_VERSION"
          echo "Git Tag: $GIT_TAG" 
          echo "Commit: $COMMIT_SHA"
          databricks bundle deploy --target prod \
            --var git_branch="$GITHUB_REF_NAME" \
            --var git_commit="$COMMIT_SHA" \
            --var git_origin_url="$GITHUB_SERVER_URL/$GITHUB_REPOSITORY" \
            --var deployment_version="$DEPLOYMENT_VERSION"

      - name: Run Production Smoke Tests
        working-directory: src
        env:
          DATABRICKS_HOST: ${{ secrets.DATABRICKS_PROD_HOST }}
          DATABRICKS_TOKEN: ${{ secrets.DATABRICKS_PROD_TOKEN }}
        run: |
          databricks bundle run --target prod smoke_test_job || true<|MERGE_RESOLUTION|>--- conflicted
+++ resolved
@@ -137,10 +137,7 @@
     runs-on: ubuntu-latest
     needs: validate
     if: |
-<<<<<<< HEAD
       (github.event_name == 'push' && startsWith(github.ref, 'refs/tags/v')) ||
-=======
->>>>>>> 8da92347
       (github.event_name == 'workflow_dispatch' && 
        github.event.inputs.environment == 'prod')
     environment: prod
