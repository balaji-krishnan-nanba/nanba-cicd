# Databricks CI/CD Setup Instructions

## Overview
This repository contains a complete CI/CD pipeline for Azure Databricks using Databricks Asset Bundles and GitHub Actions.

## Prerequisites

1. **Azure Databricks Workspaces**
   - Development workspace
   - Test workspace  
   - Production workspace

2. **Databricks CLI Access Tokens**
   - Service principal or personal access tokens for each environment
   - Proper permissions for bundle deployment

3. **GitHub Repository Secrets**
   - Configure environment-specific secrets (see Environment Setup below)

## Quick Start

1. **Clone and Initialize**
   ```bash
   git clone <your-repo>
   cd nanba-cicd
   ```

2. **Install Databricks CLI** (local development)
   ```bash
   curl -fsSL https://raw.githubusercontent.com/databricks/setup-cli/main/install.sh | sh
   ```

3. **Configure Databricks Bundle**
   - Update `src/databricks.yml` with your workspace URLs
   - Modify resource configurations as needed

4. **Set up GitHub Environments** (see `devops/environments/README.md`)

## Environment Setup

### GitHub Secrets Configuration

#### Repository Level Secrets (optional)
- `DATABRICKS_HOST`: Default host (if using single workspace)
- `DATABRICKS_TOKEN`: Default token (if using single workspace)

#### Environment Specific Secrets

**dev environment:**
- `DATABRICKS_DEV_HOST`: `https://your-dev-workspace.cloud.databricks.com`
- `DATABRICKS_DEV_TOKEN`: Your development access token

**test environment:**
- `DATABRICKS_TEST_HOST`: `https://your-test-workspace.cloud.databricks.com`  
- `DATABRICKS_TEST_TOKEN`: Your test access token

**prod environment:**
- `DATABRICKS_PROD_HOST`: `https://your-prod-workspace.cloud.databricks.com`
- `DATABRICKS_PROD_TOKEN`: Your prod access token

## Workflow Triggers

### Automatic Deployment to Dev
- **Trigger**: PR opened/updated from branches matching:
  - `feature/*`
  - `fix/*` 
  - `chore/*`
- **Target**: `main` branch
- **Environment**: `dev`
- **Approval**: None required

### Automatic Deployment to Test (with Approval)
- **Trigger**: Automatic on push to `main` branch OR manual dispatch
- **Environment**: `test`
- **Approval**: 1 reviewer required (must be approved before deployment)
- **Dependencies**: Successful bundle validation

### Semantic Versioning and Tagging
- **Trigger**: Automatic on push to `main` branch (after test deployment)
- **Process**: Analyzes conventional commits since last release
- **Output**: Creates semantic version tags (v1.0.0, v1.1.0, etc.)
- **Dependencies**: Test deployment completion
- **Documentation**: See `devops/semantic-versioning-guide.md`

### Automatic Prod Deployment
- **Trigger**: Semantic version tag creation (v*.*.*)
- **Environment**: `prod`
- **Approval**: 2 reviewers required + 5 minute wait timer
- **Dependencies**: Successful semantic release
- **Version Info**: Deployment includes Git tag, commit SHA, and version metadata

## Workspace Path Configuration

### Environment-Specific Deployment Paths

This CI/CD pipeline uses different deployment strategies for each environment:

#### **Development Environment**
- **Path**: `/Workspace/Users/${workspace.current_user.userName}/.bundle/nanba-cicd/dev`
- **Strategy**: User-specific paths for development isolation
- **Use Case**: Individual developer testing and experimentation

#### **Test Environment** 
- **Path**: `/Workspace/Shared/.bundle/nanba-cicd/test`
- **Strategy**: Shared workspace location for team collaboration
- **Use Case**: Integration testing and team validation

#### **Prod Environment**
- **Path**: `/Workspace/Shared/.bundle/nanba-cicd/prod`
- **Strategy**: Shared workspace location for prod stability
- **Use Case**: Prod deployments with team access and audit trails

### Best Practices for Prod

1. **Shared Locations**: Test and prod use `/Workspace/Shared/` to avoid dependency on individual user accounts
2. **Service Principals**: Recommended for test/prod authentication instead of personal tokens
3. **Team Access**: Multiple team members can manage and troubleshoot shared deployments
4. **Audit Trail**: Centralized location for better monitoring and compliance
5. **Disaster Recovery**: Reduced single points of failure

## Workspace Path Configuration

### Environment-Specific Deployment Paths

This CI/CD pipeline uses different deployment strategies for each environment:

#### **Development Environment**
- **Path**: `/Workspace/Users/${workspace.current_user.userName}/.bundle/nanba-cicd/dev`
- **Strategy**: User-specific paths for development isolation
- **Use Case**: Individual developer testing and experimentation

#### **Test Environment** 
- **Path**: `/Workspace/Shared/.bundle/nanba-cicd/test`
- **Strategy**: Shared workspace location for team collaboration
- **Use Case**: Integration testing and team validation

#### **Production Environment**
- **Path**: `/Workspace/Shared/.bundle/nanba-cicd/prod`
- **Strategy**: Shared workspace location for production stability
- **Use Case**: Production deployments with team access and audit trails

### Best Practices for Production

1. **Shared Locations**: Test and production use `/Workspace/Shared/` to avoid dependency on individual user accounts
2. **Service Principals**: Recommended for test/prod authentication instead of personal tokens
3. **Team Access**: Multiple team members can manage and troubleshoot shared deployments
4. **Audit Trail**: Centralized location for better monitoring and compliance
5. **Disaster Recovery**: Reduced single points of failure

## Project Structure

```
├── src/                        # Source code and Databricks assets
│   ├── databricks.yml         # Main bundle configuration
│   ├── resources/
│   │   └── jobs.yml           # Job definitions
│   └── notebooks/
│       ├── validation.py      # Dev environment validation
│       ├── integration_tests.py # Test environment integration tests
│       └── smoke_tests.py     # Production smoke tests
├── devops/                     # CI/CD pipeline configurations
│   ├── environments/
│   │   └── README.md          # Environment setup guide
│   └── setup-instructions.md  # This file
└── .github/                    # GitHub Actions workflows
    └── workflows/
        └── databricks-cicd.yml # CI/CD pipeline workflow
```

## Local Development

### Validate Bundle
```bash
cd src
databricks bundle validate --target dev
```

### Deploy to Development
```bash
cd src
databricks bundle deploy --target dev
```

### Run Jobs
```bash
cd src
databricks bundle run --target dev validation_job
```

<<<<<<< HEAD
## Service Principal Setup (Recommended for Prod)

### Why Use Service Principals?

For test and prod environments, using service principals instead of personal access tokens provides:
=======
## Service Principal Setup (Recommended for Production)

### Why Use Service Principals?

For test and production environments, using service principals instead of personal access tokens provides:
>>>>>>> 8da92347
- **Security**: Dedicated authentication without personal account dependencies
- **Team Access**: Multiple team members can manage the same service principal
- **Audit Trail**: Clear tracking of automated vs. manual activities
- **Compliance**: Better alignment with enterprise security policies

### Creating Service Principals

#### **Step 1: Create Service Principal in Databricks**
1. Go to your Databricks workspace → **Settings** → **Identity and access** → **Service principals**
2. Click **Add service principal**
<<<<<<< HEAD
3. Name: `nanba-cicd-test-sp` (for test) or `nanba-cicd-prod-sp` (for prod)
=======
3. Name: `nanba-cicd-test-sp` (for test) or `nanba-cicd-prod-sp` (for production)
>>>>>>> 8da92347
4. Click **Add**

#### **Step 2: Generate Client Secret**
1. Click on the created service principal
2. Go to **Secrets** tab
3. Click **Generate secret**
4. **Copy the secret immediately** (you won't see it again!)

#### **Step 3: Assign Permissions**
1. **Workspace Access**: Add service principal to the workspace
2. **Cluster Permissions**: Grant "Can Restart" permissions
3. **Storage Access**: Configure access to data sources if needed
4. **Unity Catalog**: Grant appropriate catalog/schema permissions

#### **Step 4: Update GitHub Secrets**
Replace personal tokens with service principal credentials:

**For Test Environment:**
- `DATABRICKS_TEST_HOST`: Your test workspace URL
- `DATABRICKS_TEST_TOKEN`: Service principal secret

<<<<<<< HEAD
**For Prod Environment:**
- `DATABRICKS_PROD_HOST`: Your prod workspace URL  
=======
**For Production Environment:**
- `DATABRICKS_PROD_HOST`: Your production workspace URL  
>>>>>>> 8da92347
- `DATABRICKS_PROD_TOKEN`: Service principal secret

### Service Principal Best Practices

1. **Separate Service Principals**: Use different service principals for test and prod
2. **Minimal Permissions**: Grant only the permissions needed for CI/CD operations
3. **Regular Rotation**: Rotate service principal secrets periodically
4. **Monitoring**: Set up alerts for service principal usage
5. **Documentation**: Document service principal purposes and permissions

<<<<<<< HEAD
## Semantic Versioning and Commit Standards

### Conventional Commits Required
This pipeline uses **conventional commits** to automatically determine version numbers:

- `feat:` → Minor version bump (v1.1.0)
- `fix:` → Patch version bump (v1.0.1)  
- `feat!:` or `BREAKING CHANGE:` → Major version bump (v2.0.0)
- `docs:`, `test:`, `chore:` → No release

### Examples
```bash
feat: add customer data pipeline          # v1.1.0
fix: resolve data validation error        # v1.0.1
feat!: change data schema format          # v2.0.0
docs: update API documentation             # No release
```

### Version-Tagged Deployments
- Prod deployments are **only triggered by semantic version tags**
- Each prod deployment includes version metadata in job names
- Git commit SHA and tag information is embedded in Databricks resources
- Full traceability from code commit to prod deployment

For complete guidelines, see [`devops/semantic-versioning-guide.md`](semantic-versioning-guide.md).

### Commit Message Enforcement
A **commitlint workflow** automatically validates all commit messages:
- ✅ Valid: `feat: add data pipeline`, `fix: resolve validation error`
- ❌ Invalid: `updated code`, `bug fix`, `changes`

**Failed commits will block PR merges** when branch protection is enabled.

## Branch Protection Setup (Recommended)

To enforce commit message standards and prevent invalid commits from reaching main:

### Step 1: Enable Branch Protection
1. Go to repository **Settings** → **Branches**
2. Click **Add rule** for `main` branch
3. Configure the following settings:

### Step 2: Required Status Checks
Enable these required checks before merging:
- ✅ **Validate Commit Messages** (from commitlint workflow)
- ✅ **Validate Databricks Bundle** (from CI/CD workflow)
- ✅ **Deploy to Development** (from CI/CD workflow)

### Step 3: Additional Protections
- ✅ **Require pull request reviews before merging**
- ✅ **Dismiss stale pull request approvals when new commits are pushed**
- ✅ **Require status checks to pass before merging**
- ✅ **Require branches to be up to date before merging**
- ✅ **Restrict pushes that create matching branches** (only admins)

### Step 4: Result
With branch protection enabled:
- Invalid commit messages will **fail the commitlint check**
- PRs cannot be merged until **all commits follow conventional format**
- Automatic helpful comments guide developers to fix their commits
- Semantic versioning works reliably with proper commit messages

=======
>>>>>>> 8da92347
## Customization

### Adding New Jobs
1. Define job in `src/resources/jobs.yml`
2. Create corresponding notebooks in `src/notebooks/`
3. Update bundle targets in `src/databricks.yml` if needed

### Adding New Environments
1. Add target to `src/databricks.yml`
2. Create GitHub environment with appropriate protection rules
3. Add environment-specific secrets
4. Update workflow conditions in `.github/workflows/databricks-cicd.yml`

### Modifying Approval Gates
- Edit environment protection rules in GitHub repository settings
- Adjust workflow conditions for deployment triggers
- Update reviewer requirements and wait timers

## Troubleshooting

### Common Issues

1. **Bundle Validation Fails**
   - Check `src/databricks.yml` syntax
   - Verify workspace URLs and credentials
   - Ensure notebook paths exist

2. **Deployment Fails**
   - Verify Databricks CLI authentication
   - Check workspace permissions
   - Review job cluster configurations

3. **Tests Fail**
   - Check notebook execution logs in Databricks
   - Verify test data and table permissions
   - Review cluster resource allocation

### Getting Help
- Check Databricks Asset Bundles documentation
- Review GitHub Actions workflow logs
- Contact your platform team for workspace access issues

## Security Notes

- Never commit access tokens to the repository
- Use service principals for prod deployments
- Regularly rotate access tokens
- Follow principle of least privilege for workspace permissions
- Enable audit logging for prod workspaces<|MERGE_RESOLUTION|>--- conflicted
+++ resolved
@@ -187,19 +187,12 @@
 databricks bundle run --target dev validation_job
 ```
 
-<<<<<<< HEAD
+
 ## Service Principal Setup (Recommended for Prod)
 
 ### Why Use Service Principals?
 
 For test and prod environments, using service principals instead of personal access tokens provides:
-=======
-## Service Principal Setup (Recommended for Production)
-
-### Why Use Service Principals?
-
-For test and production environments, using service principals instead of personal access tokens provides:
->>>>>>> 8da92347
 - **Security**: Dedicated authentication without personal account dependencies
 - **Team Access**: Multiple team members can manage the same service principal
 - **Audit Trail**: Clear tracking of automated vs. manual activities
@@ -210,11 +203,7 @@
 #### **Step 1: Create Service Principal in Databricks**
 1. Go to your Databricks workspace → **Settings** → **Identity and access** → **Service principals**
 2. Click **Add service principal**
-<<<<<<< HEAD
 3. Name: `nanba-cicd-test-sp` (for test) or `nanba-cicd-prod-sp` (for prod)
-=======
-3. Name: `nanba-cicd-test-sp` (for test) or `nanba-cicd-prod-sp` (for production)
->>>>>>> 8da92347
 4. Click **Add**
 
 #### **Step 2: Generate Client Secret**
@@ -236,13 +225,8 @@
 - `DATABRICKS_TEST_HOST`: Your test workspace URL
 - `DATABRICKS_TEST_TOKEN`: Service principal secret
 
-<<<<<<< HEAD
 **For Prod Environment:**
 - `DATABRICKS_PROD_HOST`: Your prod workspace URL  
-=======
-**For Production Environment:**
-- `DATABRICKS_PROD_HOST`: Your production workspace URL  
->>>>>>> 8da92347
 - `DATABRICKS_PROD_TOKEN`: Service principal secret
 
 ### Service Principal Best Practices
@@ -253,7 +237,6 @@
 4. **Monitoring**: Set up alerts for service principal usage
 5. **Documentation**: Document service principal purposes and permissions
 
-<<<<<<< HEAD
 ## Semantic Versioning and Commit Standards
 
 ### Conventional Commits Required
@@ -316,8 +299,6 @@
 - Automatic helpful comments guide developers to fix their commits
 - Semantic versioning works reliably with proper commit messages
 
-=======
->>>>>>> 8da92347
 ## Customization
 
 ### Adding New Jobs
